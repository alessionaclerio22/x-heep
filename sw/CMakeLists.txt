# Copyright 2022 Jose Miranda
# Copyright 2023 Juan Sapriza
#
# Permission to use, copy, modify, and/or distribute this software for any
# purpose with or without fee is hereby granted, provided that the above
# copyright notice and this permission notice appear in all copies.
#
# THE SOFTWARE IS PROVIDED "AS IS" AND THE AUTHOR DISCLAIMS ALL WARRANTIES WITH
# REGARD TO THIS SOFTWARE INCLUDING ALL IMPLIED WARRANTIES OF MERCHANTABILITY
# AND FITNESS. IN NO EVENT SHALL THE AUTHOR BE LIABLE FOR ANY SPECIAL, DIRECT,
# INDIRECT, OR CONSEQUENTIAL DAMAGES OR ANY DAMAGES WHATSOEVER RESULTING FROM
# LOSS OF USE, DATA OR PROFITS, WHETHER IN AN ACTION OF CONTRACT, NEGLIGENCE OR
# OTHER TORTIOUS ACTION, ARISING OUT OF OR IN CONNECTION WITH THE USE OR
# PERFORMANCE OF THIS SOFTWARE.

# Author: Juan Sapriza (juan.sapriza@epfl.ch)

cmake_minimum_required(VERSION 3.15)

# Include to fetch any vendorised repo (e.g. FreeRTOS)
include(FetchContent)

# Add some colors!
if(NOT WIN32)
  string(ASCII 27 Esc)
  set(ColourReset "${Esc}[m")
  set(ColourBold  "${Esc}[1m")
  set(Red         "${Esc}[31m")
  set(Green       "${Esc}[32m")
  set(Yellow      "${Esc}[33m")
  set(Blue        "${Esc}[34m")
  set(Magenta     "${Esc}[35m")
  set(Cyan        "${Esc}[36m")
  set(White       "${Esc}[37m")
  set(BoldRed     "${Esc}[1;31m")
  set(BoldGreen   "${Esc}[1;32m")
  set(BoldYellow  "${Esc}[1;33m")
  set(BoldBlue    "${Esc}[1;34m")
  set(BoldMagenta "${Esc}[1;35m")
  set(BoldCyan    "${Esc}[1;36m")
  set(BoldWhite   "${Esc}[1;37m")
endif()

# set the project name
project(${PROJECT} ASM C)

# set the required CMake standard
set(CMAKE_CXX_STANDARD 14)

# Set MAIN file
<<<<<<< HEAD
SET(TARGET "main")
=======
SET(MAINFILE "main")
>>>>>>> ad7bbc20

# Get the correct path for the crt files and linker file
if (${LINKER} STREQUAL "on_chip")
  SET(LIB_CRT_P "${SOURCE_PATH}device/lib/crt/")
  SET(LINK_FILE "link.ld")
elseif(${LINKER} STREQUAL "flash_load")
  SET(LIB_CRT_P "${SOURCE_PATH}device/lib/crt_flash_load/")
  SET(LINK_FILE "link_flash_load.ld")
elseif(${LINKER} STREQUAL "flash_exec")
  SET(LIB_CRT_P	"${SOURCE_PATH}device/lib/crt_flash_exec/")
  SET(LINK_FILE "link_flash_exec.ld")
else()
  message( FATAL_ERROR "Linker specification is not correct" )
endif()
SET(LIB_VCTR_P	"${LIB_CRT_P}vectors.S")

# Just in case it is a freertos based app
if(${PROJECT} MATCHES "freertos")
  #SET(LIB_CRT_P	"${SOURCE_PATH}device/lib/crt_freertos/")
  SET(LIB_VCTR_P	"${SOURCE_PATH}device/lib/crt_freertos/vectors.S")
endif()

# messages to check the paths
message( "${Magenta}Current project: ${PROJECT}${ColourReset}")
message( "${Magenta}Root project: ${ROOT_PROJECT}${ColourReset}")
message( "${Magenta}Source path: ${SOURCE_PATH}${ColourReset}")
message( "${Magenta}LIB_CRT PATH for Cmake: ${LIB_CRT_P}${ColourReset}")
message( "${Magenta}LINKER File for Cmake: ${LINK_FILE}${ColourReset}")
message( "${Magenta}LIB_DRIVERS PATH for Cmake: ${LIB_DRIVERS}${ColourReset}")
message( "${Magenta}Targetting folder: ${INC_FOLDERS}${ColourReset}")
message( "${Magenta}Target: ${TARGET}${ColourReset}")


# Make a list of the header files that need to be included
FILE(GLOB_RECURSE new_list FOLLOW_SYMLINKS ${SOURCE_PATH}*.h)
SET(dir_list_str "")
FOREACH(file_path ${new_list})
  SET(add 0) # This variable is set to 1 if the file_pth needs to be added to the list
  if(${file_path} MATCHES "/device/")
    if(${file_path} MATCHES "/target/") # Add it if its not in target, or if its in target/${TARGET}
      if(${file_path} MATCHES ${TARGET})
        SET(add 1)     
      endif()
    else()
      SET(add 1) 
    endif()
  elseif(${file_path} MATCHES ${PROJECT})
    SET(add 1) 
  elseif( ( ${file_path} MATCHES "/freertos/" ) AND ( ${PROJECT} MATCHES "freertos" ) )
    SET(add 1)  
  elseif( ${file_path} MATCHES "/external/" )  
    SET(add 1)        
  endif()

  if( add EQUAL 1 ) # If the file path mathced one of the criterion, add it to the list
    # Get the path of the obtained directory 
    GET_FILENAME_COMPONENT(dir_path ${file_path} PATH)

    # Add it to the string format list
    SET(dir_list_str ${dir_list_str} "-I ${dir_path} \
    ")  
    string(REPLACE ";" "" dir_list_str ${dir_list_str})

    # Add it to the header list
    SET(h_dir_list_ ${h_dir_list_} "${dir_path}")
  endif()

ENDFOREACH()

LIST(REMOVE_DUPLICATES dir_list_str)
LIST(REMOVE_DUPLICATES h_dir_list_)

message(STATUS "[INFO] ${dir_list_str}")

# Define MACRO to get ALL the *.h files under sw/device (string format)
MACRO(H_FILES_RECURSIVE return_list)
  FILE(GLOB_RECURSE new_list *.h)
  SET(dir_list "")
  FOREACH(file_path ${new_list})
  if(${file_path} MATCHES "device")
    if(${file_path} MATCHES "target")
      if(${file_path} MATCHES "${INC_FOLDERS}")
        GET_FILENAME_COMPONENT(dir_path ${file_path} PATH)
        SET(dir_list ${dir_list} "-I ${dir_path} \
        ")
        string(REPLACE ";" "" dir_list ${dir_list})     
      endif()
    else()
      GET_FILENAME_COMPONENT(dir_path ${file_path} PATH)
      SET(dir_list ${dir_list} "-I ${dir_path} \
      ")
      string(REPLACE ";" "" dir_list ${dir_list})
    endif()
  elseif(${file_path} MATCHES "${PROJECT}")
    GET_FILENAME_COMPONENT(dir_path ${file_path} PATH)
    SET(dir_list ${dir_list} "-I ${dir_path} \
    ")
    string(REPLACE ";" "" dir_list ${dir_list}) 
  elseif(${file_path} MATCHES "${freertos}")
    if(${PROJECT} MATCHES "freertos")
      GET_FILENAME_COMPONENT(dir_path ${file_path} PATH)
      SET(dir_list ${dir_list} "-I ${dir_path} \
      ")
      string(REPLACE ";" "" dir_list ${dir_list}) 
    endif()
  endif()
  ENDFOREACH()
  LIST(REMOVE_DUPLICATES dir_list)
  SET(${return_list} ${dir_list})
ENDMACRO()

# Use the MACRO to get ALL the .h files
H_FILES_RECURSIVE(h_dir_list)

# Check how many you found!
list(LENGTH h_dir_list h_dir_list_count)
message(STATUS "[INFO] ${h_dir_list}")

# Get all the folders to include when linking
SET(INCLUDE_FOLDERS "-I ${RISCV}/riscv32-unknown-elf/include \
                     -I ${RISCV}/riscv32-unknown-elf/include/ \
                     -I ${ROOT_PROJECT} \
<<<<<<< HEAD
					           ${h_dir_list}")

# Define MACRO to get ALL the *.h files under sw/device (list format)
MACRO(H_FILES_RECURSIVE_LIST return_list)
  FILE(GLOB_RECURSE new_list *.h)
  SET(dir_list "")
  FOREACH(file_path ${new_list})
  if(${file_path} MATCHES "device")
    if(${file_path} MATCHES "target")
      if(${file_path} MATCHES "${INC_FOLDERS}")
        GET_FILENAME_COMPONENT(dir_path ${file_path} PATH)
        SET(dir_list ${dir_list} "${dir_path}")    
      endif()
    else()
      GET_FILENAME_COMPONENT(dir_path ${file_path} PATH)
      SET(dir_list ${dir_list} "${dir_path}")
    endif()
  elseif(${file_path} MATCHES "${PROJECT}")
    GET_FILENAME_COMPONENT(dir_path ${file_path} PATH)
    SET(dir_list ${dir_list} "${dir_path}")
  elseif(${file_path} MATCHES "${freertos}")
    if(${PROJECT} MATCHES "freertos")
      GET_FILENAME_COMPONENT(dir_path ${file_path} PATH)
      SET(dir_list ${dir_list} "${dir_path}")
    endif()
  endif()
  ENDFOREACH()
  LIST(REMOVE_DUPLICATES dir_list)
  SET(${return_list} ${dir_list})
ENDMACRO()

# Include all those directories for compiling 
# Use the MACRO to get ALL the .h files
H_FILES_RECURSIVE_LIST(h_dir_list_)

# Define MACRO to get ALL the *.c files under sw/device 
MACRO(C_FILES_RECURSIVE return_list)
    FILE(GLOB_RECURSE new_list *.c)
    SET(dir_list "")
    FOREACH(file_c IN LISTS new_list)
      #message(${file_c})
      if(${file_c} MATCHES "device")
        SET(dir_list ${dir_list} "${file_c} \
        ")
        string(REPLACE ";" "" dir_list ${dir_list})
      elseif(${file_c} MATCHES "${PROJECT}")
        if(NOT ${file_c} MATCHES "main")
          SET(dir_list ${dir_list} "${file_c} \
          ")
          string(REPLACE ";" "" dir_list ${dir_list})          
        endif()
      endif()
    ENDFOREACH()
    LIST(REMOVE_DUPLICATES dir_list)
    SET(${return_list} ${dir_list})
ENDMACRO()

# Use the MACRO to get ALL the .c files
C_FILES_RECURSIVE(c_dir_list)
# Check how many you found!
list(LENGTH c_dir_list c_dir_list_count)
#message(STATUS "[INFO] ${c_dir_list}")
=======
                     -I ${SOURCE_PATH} \
					           ${dir_list_str}")


# Make a list of the source files that need to be linked
FILE(GLOB_RECURSE new_list FOLLOW_SYMLINKS ${SOURCE_PATH}*.c)
SET(c_dir_list "")
FOREACH(file_path IN LISTS new_list)
  SET(add 0) # This variable is set to 1 if the file_pth needs to be added to the list
  if(${file_path} MATCHES "/device/")
    SET(add 1) 
  elseif( ( ${file_path} MATCHES "/${PROJECT}/" ) AND ( NOT ${file_path} MATCHES ${MAINFILE} ) )
    SET(add 1)       
  elseif( ${file_path} MATCHES "/external/" ) 
    SET(add 1)          
  endif()

  if( add EQUAL 1 ) # If the file path mathced one of the criterion, add it to the list
    SET(c_dir_list ${c_dir_list} "${file_path}\
    ")
    string(REPLACE ";" "" c_dir_list ${c_dir_list})
  endif()

ENDFOREACH()

LIST(REMOVE_DUPLICATES c_dir_list)

>>>>>>> ad7bbc20

# Get all the files to include when linking
SET(LINKED_FILES    "${LIB_CRT_P}crt0.S \
                     ${LIB_VCTR_P} \
                     ${c_dir_list}")

message( "${Magenta}Linked files: ${LINKED_FILES}${ColourReset}")
					 
# fetch content from freertos kernel repository			 
FetchContent_Declare( freertos_kernel
  GIT_REPOSITORY https://github.com/FreeRTOS/FreeRTOS-Kernel.git
  GIT_TAG        99d3d54ac4d17474a81c94ec5bab36f55f470359 #V10.5.1, last commit 16/12/2022
)

# set the freertos version
set(freertos_version "V10.5.1")
add_library(freertos_config  INTERFACE)

# set include dirtectories for freertos
target_include_directories(freertos_config SYSTEM INTERFACE ${h_dir_list_})

# set main compilation options for freertos
target_compile_definitions(freertos_config
  INTERFACE
    projCOVERAGE_TEST=0
)
set(FREERTOS_HEAP "4" CACHE STRING "" FORCE)
set(FREERTOS_PORT "GCC_RISC_V" CACHE STRING "" FORCE)

# fetching freertos content
if(${PROJECT} MATCHES "freertos")
  FetchContent_MakeAvailable(freertos_kernel)
endif()

# specify the C standard
set(COMPILER_LINKER_FLAGS "\
  -march=${CMAKE_SYSTEM_PROCESSOR} \
  -w -Os -g  -nostdlib  \
  -DHOST_BUILD \
  -DportasmHANDLE_INTERRUPT=vSystemIrqHandler\
")
set(CMAKE_C_FLAGS ${COMPILER_LINKER_FLAGS})

if (${COMPILER} MATCHES "clang")
     set( CMAKE_C_FLAGS "${CMAKE_C_FLAGS} --target=riscv32 \
                                          -mabi=ilp32 \
                                          --gcc-toolchain=${RISCV} \
                                          --sysroot=${RISCV}/riscv32-unknown-elf \
                                          -static \
                                          -mcmodel=medany \
                                          -fvisibility=hidden \
                                          -nostartfiles \
                                          -Wall \
                                          -Wno-unused-command-line-argument" )
endif()

# In case of wanting to create a library with those subdirectories
#add_subdirectory(device/lib/base)
#add_subdirectory(device/lib/drivers)
#add_subdirectory(device/lib/runtime)

set(SOURCES ${SOURCE_PATH}applications/${PROJECT}/${MAINFILE}.c)

# add the executable
add_executable(${MAINFILE}.elf ${SOURCES})  

# add include directories to compilation
target_include_directories(${MAINFILE}.elf PUBLIC ${h_dir_list_})

# add include directories to compilation
target_include_directories(${TARGET}.elf PUBLIC ${h_dir_list_})

# linking the libraries
#target_link_libraries(${MAINFILE}.elf base)
#target_link_libraries(${MAINFILE}.elf drivers)
#target_link_libraries(${MAINFILE}.elf runtime)
if(${PROJECT} MATCHES "freertos")
  target_link_libraries(${MAINFILE}.elf freertos_kernel)
endif()

# Setting-up the linker
SET(LINKER_SCRIPT "${LINK_FOLDER}/${LINK_FILE}")
message( "${Magenta}Linker file: ${LINKER_SCRIPT}${ColourReset}")

# Setting-up the properties, elf is 
set_target_properties(${MAINFILE}.elf PROPERTIES LINK_DEPENDS "${LINKER_SCRIPT}")

# Linker control
SET(CMAKE_EXE_LINKER_FLAGS  "-T ${LINKER_SCRIPT}  \
                            ${INCLUDE_FOLDERS} \
                             -static ${LINKED_FILES} \
                             -Wl,-Map=${MAINFILE}.map \
                             -L ${RISCV}/riscv32-unknown-elf/lib \
                             -lc -lm -lgcc -flto \
                            -ffunction-sections -fdata-sections -specs=nano.specs")
message( "${Magenta}Lib Folder RISCV-GCC: ${RISCV}/riscv32-unknown-elf/lib${ColourReset}")

SET(CMAKE_VERBOSE_MAKEFILE on)

# To make sure that .obj files are created and fetched from the same path. 
# When setting an inner path to add_executable, .obj files are stored in ${MAINFILE}.elf.dir/<relative path>
# but when an outside directory is provided, they are stored in ${MAINFILE}.elf.dir/<absolute path>.
# To prevent this, if the SOURCE_PATH is the ROOT_PROJECT (X-HEEP source files will be used), no further path is to be added to the fetch directory.
if( ${SOURCE_PATH} STREQUAL ${ROOT_PROJECT} )
    SET(OBJ_PATH "")
else()
    SET(OBJ_PATH ${SOURCE_PATH})
endif()

# Specify that we want to link with GCC even if we are compiling with clang
if (${COMPILER} MATCHES "clang")
  set( CMAKE_C_LINK_EXECUTABLE "${CMAKE_LINKER} ${COMPILER_LINKER_FLAGS} ${CMAKE_EXE_LINKER_FLAGS} \
                                ${SOURCE_PATH}build/CMakeFiles/${MAINFILE}.elf.dir/${OBJ_PATH}applications/${PROJECT}/${MAINFILE}.c.obj \
                                -o ${MAINFILE}.elf")
endif()

# Post processing command to create a disassembly file 
add_custom_command(TARGET ${MAINFILE}.elf POST_BUILD
        COMMAND ${CMAKE_OBJDUMP} -S  ${MAINFILE}.elf > ${MAINFILE}.disasm
        COMMENT "Invoking: Disassemble")

# Post processing command to create a hex file 
if((${LINKER} STREQUAL "flash_load") OR (${LINKER} STREQUAL "flash_exec"))
    add_custom_command(TARGET ${MAINFILE}.elf POST_BUILD
            COMMAND ${CMAKE_OBJCOPY} -O verilog --adjust-vma=-0x40000000 ${MAINFILE}.elf  ${MAINFILE}.hex 
            COMMENT "Invoking: Hexdump")
else()
    add_custom_command(TARGET ${MAINFILE}.elf POST_BUILD
            COMMAND ${CMAKE_OBJCOPY} -O verilog  ${MAINFILE}.elf  ${MAINFILE}.hex 
            COMMENT "Invoking: Hexdump")
endif()

add_custom_command(TARGET ${MAINFILE}.elf POST_BUILD
        COMMAND ${CMAKE_OBJCOPY} -O binary  ${MAINFILE}.elf  ${MAINFILE}.bin
        COMMENT "Invoking: Hexdump")

# Pre-processing command to create disassembly for each source file
foreach (SRC_MODULE ${MAINFILE} )
  add_custom_command(TARGET ${MAINFILE}.elf 
                     PRE_LINK
                     COMMAND ${CMAKE_OBJDUMP} -S ${SOURCE_PATH}build/CMakeFiles/${MAINFILE}.elf.dir/${OBJ_PATH}applications/${PROJECT}/${SRC_MODULE}.c.obj > ${SRC_MODULE}.s
                     COMMENT "Invoking: Disassemble ( CMakeFiles/${MAINFILE}.dir/${SRC_MODULE}.c.obj)")
endforeach()

SET(DCMAKE_EXPORT_COMPILE_COMMANDS ON)<|MERGE_RESOLUTION|>--- conflicted
+++ resolved
@@ -48,11 +48,7 @@
 set(CMAKE_CXX_STANDARD 14)
 
 # Set MAIN file
-<<<<<<< HEAD
-SET(TARGET "main")
-=======
 SET(MAINFILE "main")
->>>>>>> ad7bbc20
 
 # Get the correct path for the crt files and linker file
 if (${LINKER} STREQUAL "on_chip")
@@ -127,118 +123,10 @@
 
 message(STATUS "[INFO] ${dir_list_str}")
 
-# Define MACRO to get ALL the *.h files under sw/device (string format)
-MACRO(H_FILES_RECURSIVE return_list)
-  FILE(GLOB_RECURSE new_list *.h)
-  SET(dir_list "")
-  FOREACH(file_path ${new_list})
-  if(${file_path} MATCHES "device")
-    if(${file_path} MATCHES "target")
-      if(${file_path} MATCHES "${INC_FOLDERS}")
-        GET_FILENAME_COMPONENT(dir_path ${file_path} PATH)
-        SET(dir_list ${dir_list} "-I ${dir_path} \
-        ")
-        string(REPLACE ";" "" dir_list ${dir_list})     
-      endif()
-    else()
-      GET_FILENAME_COMPONENT(dir_path ${file_path} PATH)
-      SET(dir_list ${dir_list} "-I ${dir_path} \
-      ")
-      string(REPLACE ";" "" dir_list ${dir_list})
-    endif()
-  elseif(${file_path} MATCHES "${PROJECT}")
-    GET_FILENAME_COMPONENT(dir_path ${file_path} PATH)
-    SET(dir_list ${dir_list} "-I ${dir_path} \
-    ")
-    string(REPLACE ";" "" dir_list ${dir_list}) 
-  elseif(${file_path} MATCHES "${freertos}")
-    if(${PROJECT} MATCHES "freertos")
-      GET_FILENAME_COMPONENT(dir_path ${file_path} PATH)
-      SET(dir_list ${dir_list} "-I ${dir_path} \
-      ")
-      string(REPLACE ";" "" dir_list ${dir_list}) 
-    endif()
-  endif()
-  ENDFOREACH()
-  LIST(REMOVE_DUPLICATES dir_list)
-  SET(${return_list} ${dir_list})
-ENDMACRO()
-
-# Use the MACRO to get ALL the .h files
-H_FILES_RECURSIVE(h_dir_list)
-
-# Check how many you found!
-list(LENGTH h_dir_list h_dir_list_count)
-message(STATUS "[INFO] ${h_dir_list}")
-
 # Get all the folders to include when linking
 SET(INCLUDE_FOLDERS "-I ${RISCV}/riscv32-unknown-elf/include \
                      -I ${RISCV}/riscv32-unknown-elf/include/ \
                      -I ${ROOT_PROJECT} \
-<<<<<<< HEAD
-					           ${h_dir_list}")
-
-# Define MACRO to get ALL the *.h files under sw/device (list format)
-MACRO(H_FILES_RECURSIVE_LIST return_list)
-  FILE(GLOB_RECURSE new_list *.h)
-  SET(dir_list "")
-  FOREACH(file_path ${new_list})
-  if(${file_path} MATCHES "device")
-    if(${file_path} MATCHES "target")
-      if(${file_path} MATCHES "${INC_FOLDERS}")
-        GET_FILENAME_COMPONENT(dir_path ${file_path} PATH)
-        SET(dir_list ${dir_list} "${dir_path}")    
-      endif()
-    else()
-      GET_FILENAME_COMPONENT(dir_path ${file_path} PATH)
-      SET(dir_list ${dir_list} "${dir_path}")
-    endif()
-  elseif(${file_path} MATCHES "${PROJECT}")
-    GET_FILENAME_COMPONENT(dir_path ${file_path} PATH)
-    SET(dir_list ${dir_list} "${dir_path}")
-  elseif(${file_path} MATCHES "${freertos}")
-    if(${PROJECT} MATCHES "freertos")
-      GET_FILENAME_COMPONENT(dir_path ${file_path} PATH)
-      SET(dir_list ${dir_list} "${dir_path}")
-    endif()
-  endif()
-  ENDFOREACH()
-  LIST(REMOVE_DUPLICATES dir_list)
-  SET(${return_list} ${dir_list})
-ENDMACRO()
-
-# Include all those directories for compiling 
-# Use the MACRO to get ALL the .h files
-H_FILES_RECURSIVE_LIST(h_dir_list_)
-
-# Define MACRO to get ALL the *.c files under sw/device 
-MACRO(C_FILES_RECURSIVE return_list)
-    FILE(GLOB_RECURSE new_list *.c)
-    SET(dir_list "")
-    FOREACH(file_c IN LISTS new_list)
-      #message(${file_c})
-      if(${file_c} MATCHES "device")
-        SET(dir_list ${dir_list} "${file_c} \
-        ")
-        string(REPLACE ";" "" dir_list ${dir_list})
-      elseif(${file_c} MATCHES "${PROJECT}")
-        if(NOT ${file_c} MATCHES "main")
-          SET(dir_list ${dir_list} "${file_c} \
-          ")
-          string(REPLACE ";" "" dir_list ${dir_list})          
-        endif()
-      endif()
-    ENDFOREACH()
-    LIST(REMOVE_DUPLICATES dir_list)
-    SET(${return_list} ${dir_list})
-ENDMACRO()
-
-# Use the MACRO to get ALL the .c files
-C_FILES_RECURSIVE(c_dir_list)
-# Check how many you found!
-list(LENGTH c_dir_list c_dir_list_count)
-#message(STATUS "[INFO] ${c_dir_list}")
-=======
                      -I ${SOURCE_PATH} \
 					           ${dir_list_str}")
 
@@ -266,7 +154,6 @@
 
 LIST(REMOVE_DUPLICATES c_dir_list)
 
->>>>>>> ad7bbc20
 
 # Get all the files to include when linking
 SET(LINKED_FILES    "${LIB_CRT_P}crt0.S \
@@ -336,9 +223,6 @@
 # add include directories to compilation
 target_include_directories(${MAINFILE}.elf PUBLIC ${h_dir_list_})
 
-# add include directories to compilation
-target_include_directories(${TARGET}.elf PUBLIC ${h_dir_list_})
-
 # linking the libraries
 #target_link_libraries(${MAINFILE}.elf base)
 #target_link_libraries(${MAINFILE}.elf drivers)
